--- conflicted
+++ resolved
@@ -13,7 +13,6 @@
     <relativePath>../pom.xml</relativePath>
   </parent>
 
-<<<<<<< HEAD
   <dependencies>
     <dependency>
       <groupId>com.google.code.findbugs</groupId>
@@ -26,37 +25,17 @@
       <version>0.2</version>
     </dependency>
     <dependency>
+      <groupId>de.tototec</groupId>
+      <artifactId>de.tototec.cmdoption</artifactId>
+      <version>0.2.0</version>
+    </dependency>
+    <dependency>
       <groupId>junit</groupId>
       <artifactId>junit</artifactId>
       <version>4.10</version>
       <scope>test</scope>
     </dependency>
   </dependencies>
-=======
-    <dependencies>
-        <dependency>
-            <groupId>com.google.code.findbugs</groupId>
-            <artifactId>jsr305</artifactId>
-            <version>2.0.0</version>
-        </dependency>
-        <dependency>
-            <groupId>jardiff</groupId>
-            <artifactId>jardiff</artifactId>
-            <version>0.2</version>
-        </dependency>
-        <dependency>
-            <groupId>junit</groupId>
-            <artifactId>junit</artifactId>
-            <version>4.10</version>
-            <scope>test</scope>
-        </dependency>
-        <dependency>
-            <groupId>de.tototec</groupId>
-            <artifactId>de.tototec.cmdoption</artifactId>
-            <version>0.2.0</version>
-        </dependency>
-    </dependencies>
->>>>>>> 1a94dc19
 
   <build>
     <plugins>
