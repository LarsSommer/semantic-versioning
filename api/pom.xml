<?xml version="1.0" encoding="UTF-8"?>
<project xmlns="http://maven.apache.org/POM/4.0.0" xmlns:xsi="http://www.w3.org/2001/XMLSchema-instance" xsi:schemaLocation="http://maven.apache.org/POM/4.0.0 http://maven.apache.org/xsd/maven-4.0.0.xsd">
  <modelVersion>4.0.0</modelVersion>

  <artifactId>api</artifactId>

  <name>API</name>

  <parent>
    <groupId>org.semver</groupId>
    <artifactId>parent</artifactId>
<<<<<<< HEAD
    <version>0.9.17-SNAPSHOT</version>
=======
    <version>0.9.18-SNAPSHOT</version>
>>>>>>> d29bfc03
    <relativePath>../pom.xml</relativePath>
  </parent>

  <dependencies>
    <dependency>
      <groupId>com.google.code.findbugs</groupId>
      <artifactId>jsr305</artifactId>
      <version>2.0.0</version>
    </dependency>
    <dependency>
      <groupId>jardiff</groupId>
      <artifactId>jardiff</artifactId>
      <version>0.2</version>
    </dependency>
    <dependency>
      <groupId>de.tototec</groupId>
      <artifactId>de.tototec.cmdoption</artifactId>
      <version>0.2.0</version>
    </dependency>
    <dependency>
      <groupId>junit</groupId>
      <artifactId>junit</artifactId>
      <version>4.10</version>
      <scope>test</scope>
    </dependency>
  </dependencies>

  <dependencyManagement>
    <dependencies>
      <dependency>
        <groupId>asm</groupId>
        <artifactId>asm</artifactId>
        <version>2.2.3</version>
      </dependency>
      <dependency>
        <groupId>asm</groupId>
        <artifactId>asm-commons</artifactId>
        <version>2.2.3</version>
      </dependency>
    </dependencies>
  </dependencyManagement>

  <build>
    <plugins>
      <plugin>
        <artifactId>maven-shade-plugin</artifactId>
        <version>1.5</version>
        <executions>
          <execution>
            <phase>package</phase>
            <goals>
              <goal>shade</goal>
            </goals>
            <configuration>
              <transformers>
                <transformer implementation="org.apache.maven.plugins.shade.resource.ManifestResourceTransformer">
                  <mainClass>org.semver.Main</mainClass>
                </transformer>
              </transformers>
              <shadedArtifactAttached>true</shadedArtifactAttached>
              <shadedClassifierName>full</shadedClassifierName>
              <finalName>semver-${project.version}</finalName>
            </configuration>
          </execution>
        </executions>
      </plugin>
    </plugins>
  </build>

</project><|MERGE_RESOLUTION|>--- conflicted
+++ resolved
@@ -9,11 +9,7 @@
   <parent>
     <groupId>org.semver</groupId>
     <artifactId>parent</artifactId>
-<<<<<<< HEAD
-    <version>0.9.17-SNAPSHOT</version>
-=======
     <version>0.9.18-SNAPSHOT</version>
->>>>>>> d29bfc03
     <relativePath>../pom.xml</relativePath>
   </parent>
 
